# If you prefer the allow list template instead of the deny list, see community template:
# https://github.com/github/gitignore/blob/main/community/Golang/Go.AllowList.gitignore
#
# Binaries for programs and plugins
*.exe
*.exe~
*.dll
*.so
*.dylib

# Test binary, built with `go test -c`
*.test

# Output of the go coverage tool, specifically when used with LiteIDE
*.out

# Dependency directories (remove the comment below to include it)
# vendor/

# Go workspace file
go.work
go.work.sum

# env file
.env

# audio dumper
*.pcm
<<<<<<< HEAD
gemini-realtime-webrtc
=======
*.wav
>>>>>>> 3efd008d
<|MERGE_RESOLUTION|>--- conflicted
+++ resolved
@@ -26,8 +26,6 @@
 
 # audio dumper
 *.pcm
-<<<<<<< HEAD
-gemini-realtime-webrtc
-=======
 *.wav
->>>>>>> 3efd008d
+
+gemini-realtime-webrtc